// Copyright (c) 2015-present Mattermost, Inc. All Rights Reserved.
// See LICENSE.txt for license information.

package model

// Product model represents a product on the cloud system.
type Product struct {
	ID           string   `json:"id"`
	Name         string   `json:"name"`
	Description  string   `json:"description"`
	PricePerSeat float64  `json:"price_per_seat"`
	AddOns       []*AddOn `json:"add_ons"`
}

// AddOn represents an addon to a product.
type AddOn struct {
	ID           string  `json:"id"`
	Name         string  `json:"name"`
	DisplayName  string  `json:"display_name"`
	PricePerSeat float64 `json:"price_per_seat"`
}

// StripeSetupIntent represents the SetupIntent model from Stripe for updating payment methods.
type StripeSetupIntent struct {
	ID           string `json:"id"`
	ClientSecret string `json:"client_secret"`
}

// ConfirmPaymentMethodRequest contains the fields for the customer payment update API.
type ConfirmPaymentMethodRequest struct {
	StripeSetupIntentID string `json:"stripe_setup_intent_id"`
}

<<<<<<< HEAD
// Customer model represents a customer on the system.
type CloudCustomer struct {
	ID               string         `json:"id"`
	CreatorID        string         `json:"creator_id"`
	CreateAt         int64          `json:"create_at"`
	Email            string         `json:"email"`
	Name             string         `json:"name"`
	NumEmployees     int            `json:"num_employees"`
	ContactFirstName string         `json:"contact_first_name"`
	ContactLastName  string         `json:"contact_last_name"`
	BillingAddress   *Address       `json:"billing_address"`
	CompanyAddress   *Address       `json:"company_address"`
	PaymentMethod    *PaymentMethod `json:"payment_method"`
}

// Address model represents a customer's address.
type Address struct {
	City       string `json:"city"`
	Country    string `json:"country"`
	Line1      string `json:"line1"`
	Line2      string `json:"line2"`
	PostalCode string `json:"postal_code"`
	State      string `json:"state"`
}

// PaymentMethod represents methods of payment for a customer.
type PaymentMethod struct {
	Type      string `json:"type"`
	LastFour  int    `json:"last_four"`
	ExpMonth  int    `json:"exp_month"`
	ExpYear   int    `json:"exp_year"`
	CardBrand string `json:"card_brand"`
	Name      string `json:"name"`
=======
// Subscription model represents a subscription on the system.
type Subscription struct {
	ID         string   `json:"id"`
	CustomerID string   `json:"customer_id"`
	ProductID  string   `json:"product_id"`
	AddOns     []string `json:"add_ons"`
	StartAt    int64    `json:"start_at"`
	EndAt      int64    `json:"end_at"`
	CreateAt   int64    `json:"create_at"`
	Seats      int      `json:"seats"`
	DNS        string   `json:"dns"`
>>>>>>> 14fe3074
}<|MERGE_RESOLUTION|>--- conflicted
+++ resolved
@@ -31,7 +31,6 @@
 	StripeSetupIntentID string `json:"stripe_setup_intent_id"`
 }
 
-<<<<<<< HEAD
 // Customer model represents a customer on the system.
 type CloudCustomer struct {
 	ID               string         `json:"id"`
@@ -65,7 +64,8 @@
 	ExpYear   int    `json:"exp_year"`
 	CardBrand string `json:"card_brand"`
 	Name      string `json:"name"`
-=======
+}
+
 // Subscription model represents a subscription on the system.
 type Subscription struct {
 	ID         string   `json:"id"`
@@ -77,5 +77,4 @@
 	CreateAt   int64    `json:"create_at"`
 	Seats      int      `json:"seats"`
 	DNS        string   `json:"dns"`
->>>>>>> 14fe3074
 }